--- conflicted
+++ resolved
@@ -23,11 +23,7 @@
 #    3. Flanking distance (int, bp)
 #
 # Output:
-<<<<<<< HEAD
-#    - results/sgRNA/sgrna_raw.on_target.txt
-=======
 #    - results/sgrna/sgrna_raw.on_target.txt
->>>>>>> 6ebc83b8
 #
 #    columns:
 #      1. chromosome
@@ -43,24 +39,7 @@
 #
 #
 # Gettig started:
-<<<<<<< HEAD
-# $ bash workflow.sh
-
-################################################################################
-# BEGIN: GLOBAL VARIABLES                                                      #
-export GENOME_BUILD="GRCm38"
-export RELEASE=102
-export FLANKING_DISTANCE=2000000  # 2 Mbp around IgH genes
-export IgH_REGION="12"  # Mouse IgH is on chromosome 12
-export MIN_COPY=10      # Minimum copy number of repeat sequences
-export MIN_LENGTH=13    # Minimum length of repeat sequences
-export BOWTIE2_IDX="/data/biodata/genome_db/GRCm38/Ensembl/bowtie2_index/GRCm38"
-# export BOWTIE2_IDX=""   # will build bowtie2 index
-# END: GLOBAL VARIABLES                                                        #
-################################################################################
-=======
 # $ bash workflow.sh config.sh
->>>>>>> 6ebc83b8
 
 set -e  # Exit on error
 
@@ -183,8 +162,4 @@
 [[ ! -f ${sgrna_txt} ]] && ln -s sgRNA/sgrna_raw.on_target.txt ${OUTPUT_DIR}/
 
 echo "Pipeline completed successfully!"
-<<<<<<< HEAD
-echo "sgRNA saved in: ${OUTPUT_DIR}/sgRNA/sgrna_raw.on_target.txt" 
-=======
-echo "Results are saved in: ${OUTPUT_DIR}/sgrna_raw.on_target.txt" 
->>>>>>> 6ebc83b8
+echo "Results are saved in: ${OUTPUT_DIR}/sgrna_raw.on_target.txt" 