#!/bin/bash

# Date: 2025-03-25
# Author: Ming Wang
# Email: wangm08@hotmail.com
# Version: 1.0

# Description:
<<<<<<< HEAD
#   Download mouse reference genome (GRCm38.102) and gene annotation (GRCm38.102.gtf)
=======
#   Download genome (fasta)
>>>>>>> 6ebc83b8
#   Build bowtie2 index for the genome if required
#
# Usage:
#   bash 01.download_genome.sh <genome_directory> <genome_build>

set -e  # Exit on error

build_bowtie2_index () {
    [[ $# -ne 2 ]] && { echo "Usage: $0 <genome_fa> <genome_dir>"; exit 1; }
    local genome_fa=$1
    local bowtie2_idx=$2

    if bowtie2-inspect -n ${bowtie2_idx} > /dev/null 2>&1; then
        echo "Bowtie2 index ${bowtie2_idx} already exists"
    else
<<<<<<< HEAD
        bowtie2-build --threads ${N_CPU} -q ${genome_fa} ${bowtie2_idx}
    fi
}

=======
        bowtie2-build --threads ${N_CPU} -q ${genome_fa} ${bowtie2_idx} 1> /dev/null
    fi
}

# Get Ensembl URL to download fasta or gtf file
# supported:
# human (GRCh39)
# mouse (GRCm38, GRCm39)
# fruitfly (BDGP6)
# Args: genome_build, release, [type: fasta|gtf]
get_ensembl_url () {
    [[ $# -ne 3 ]] && { 
        echo "Usage: $0 <genome_build> <release> [type: fasta|gtf]"
        exit 1
    }
    local genome_build=$1
    local release=$2
    local type=$3     # fasta or gtf

    # urls
    local url_root="https://ftp.ensembl.org/pub/release-${release}"

    case ${genome_build} in
        GRCh39)
            local species="homo_sapiens"
            local dna_level="primary_assembly"
            # local url_fa="${url_root}/fasta/homo_sapiens/dna/Homo_sapiens.${genome_build}.dna.primary_assembly.fa.gz"
            # local url_gtf="${url_root}/gtf/homo_sapiens/Homo_sapiens.${genome_build}.${release}.gtf.gz"
            ;;
        GRCm38|GRCm39)
            local species="mus_musculus"
            local dna_level="primary_assembly"
            # local url_fa="${url_root}/fasta/mus_musculus/dna/Mus_musculus.${genome_build}.dna.primary_assembly.fa.gz"
            # local url_gtf="${url_root}/gtf/mus_musculus/Mus_musculus.${genome_build}.${release}.gtf.gz"
            ;;
        BDGP6)
            genome_build="${genome_build}.28" # update to latest release
            local species="drosophila_melanogaster"
            local dna_level="toplevel"
            # local url_fa="${url_root}/fasta/drosophila_melanogaster/dna/Drosophila_melanogaster.${genome_build}.28.dna.toplevel.fa.gz"
            # local url_gtf="${url_root}/gtf/drosophila_melanogaster/Drosophila_melanogaster.${genome_build}.28.${release}.gtf.gz"
            ;;
        *)
            echo "Error: Unsupported genome build: ${genome_build}"
            exit 1
    esac

    # ${var^}:  capitalize the first letter
    # ${var^^}: capitalize all the letters
    # ${var,}:  lowercase the first letter
    # ${var,,}: lowercase all the letters
    local url_fa="${url_root}/fasta/${species}/dna/${species^}.${genome_build}.dna.${dna_level}.fa.gz"
    local url_gtf="${url_root}/gtf/${species}/${species^}.${genome_build}.${release}.gtf.gz"
    
    # echo "${url_fa} ${url_gtf}"
    case ${type,,} in
        fasta|fa)
            echo "${url_fa}"
            ;;
        gtf)
            echo "${url_gtf}"
            ;;
        *)
            echo "Error: Unsupported type: ${type}, expected: fasta|gtf"
            exit 1
    esac
}

>>>>>>> 6ebc83b8
main () {
    if [ $# -lt 2 ]; then
        echo "Usage: $0 <genome_build> <output_dir> [release:102]"
        exit 1
    fi
    local genome_build=$1   # eg: GRCh38
    local genome_dir=$2     # eg: genome/
    local release=${3:-102} # eg: 102
      
    # download genome fasta file
    mkdir -p ${genome_dir}
    local genome_fa="${genome_dir}/${genome_build}.fa"
    local url_fa=$(get_ensembl_url ${genome_build} ${release} fasta)

    if [ ! -f ${genome_fa} ]; then
        fa_file=${genome_dir}/$(basename ${url_fa})
        curl -o ${fa_file} ${url_fa}
        # unzip fa file
        gunzip -c ${fa_file} > ${genome_fa}
        # index genome with samtools
        samtools faidx ${genome_fa}
        # create genome dictionary
        samtools dict ${genome_fa} > ${genome_fa}.dict
    fi

    # # download gene annotation file
    # local genome_gtf="${genome_dir}/${genome_build}.gtf"
    # local url_gtf=$(get_ensembl_url ${genome_build} ${release} gtf)
    # if [ ! -f ${genome_gtf} ]; then
    #     gtf_file=${genome_dir}/$(basename ${url_gtf})
    #     curl -o ${gtf_file} ${url_gtf}
    #     gunzip -c ${gtf_file} > ${genome_gtf}
    # fi

    # build bowtie2 index
    local bowtie2_idx=${genome_dir}/${genome_build}
    if ! bowtie2-inspect -n ${bowtie2_idx} > /dev/null 2>&1; then
        echo "  > Building bowtie2 index..."
        build_bowtie2_index ${genome_fa} ${bowtie2_idx}
        export BOWTIE2_IDX=${bowtie2_idx} # update global variable
        echo "  > Bowtie2 index: ${BOWTIE2_IDX}"
    fi
<<<<<<< HEAD

    # build bowtie2 index
    local bowtie2_idx=${genome_dir}/${genome_build}
    if bowtie2-inspect -n ${BOWTIE2_IDX} > /dev/null 2>&1; then
        echo "  > Bowtie2 index: ${BOWTIE2_IDX}"
    else
        echo "  > Building bowtie2 index..."
        build_bowtie2_index ${genome_fa} ${bowtie2_idx}
        BOWTIE2_IDX=${bowtie2_idx} # update global variable
        echo "  > Bowtie2 index: ${BOWTIE2_IDX}"
    fi
=======
>>>>>>> 6ebc83b8
}

main $@<|MERGE_RESOLUTION|>--- conflicted
+++ resolved
@@ -6,11 +6,7 @@
 # Version: 1.0
 
 # Description:
-<<<<<<< HEAD
-#   Download mouse reference genome (GRCm38.102) and gene annotation (GRCm38.102.gtf)
-=======
 #   Download genome (fasta)
->>>>>>> 6ebc83b8
 #   Build bowtie2 index for the genome if required
 #
 # Usage:
@@ -26,12 +22,6 @@
     if bowtie2-inspect -n ${bowtie2_idx} > /dev/null 2>&1; then
         echo "Bowtie2 index ${bowtie2_idx} already exists"
     else
-<<<<<<< HEAD
-        bowtie2-build --threads ${N_CPU} -q ${genome_fa} ${bowtie2_idx}
-    fi
-}
-
-=======
         bowtie2-build --threads ${N_CPU} -q ${genome_fa} ${bowtie2_idx} 1> /dev/null
     fi
 }
@@ -100,7 +90,6 @@
     esac
 }
 
->>>>>>> 6ebc83b8
 main () {
     if [ $# -lt 2 ]; then
         echo "Usage: $0 <genome_build> <output_dir> [release:102]"
@@ -143,20 +132,6 @@
         export BOWTIE2_IDX=${bowtie2_idx} # update global variable
         echo "  > Bowtie2 index: ${BOWTIE2_IDX}"
     fi
-<<<<<<< HEAD
-
-    # build bowtie2 index
-    local bowtie2_idx=${genome_dir}/${genome_build}
-    if bowtie2-inspect -n ${BOWTIE2_IDX} > /dev/null 2>&1; then
-        echo "  > Bowtie2 index: ${BOWTIE2_IDX}"
-    else
-        echo "  > Building bowtie2 index..."
-        build_bowtie2_index ${genome_fa} ${bowtie2_idx}
-        BOWTIE2_IDX=${bowtie2_idx} # update global variable
-        echo "  > Bowtie2 index: ${BOWTIE2_IDX}"
-    fi
-=======
->>>>>>> 6ebc83b8
 }
 
 main $@